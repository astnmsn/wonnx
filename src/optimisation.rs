--- conflicted
+++ resolved
@@ -153,13 +153,8 @@
 
         // Generate the shader source code for this node
         let (current_node, optimisation_length) =
-<<<<<<< HEAD
-            sequence(&names, nodes, device, &initializers, &mut buffers);
-        let (shader, x, y, z) = compile(&current_node, &dims_info, &TEMPLATES);
-=======
             sequence(&names, nodes, device, &initializers, &mut inner_infos);
         let CompiledNode { shader, threads } = compile(&current_node, &dims_info, &TEMPLATES);
->>>>>>> 1f8827ab
         info!("shader: {}", shader);
 
         // Create buffers for all outputs of this node
