--- conflicted
+++ resolved
@@ -1,4 +1,3 @@
-<<<<<<< HEAD
 use crate::{
     compiler::format_node,
     resource,
@@ -6,9 +5,6 @@
     utils::{ceil, dimensions_infos, get_dimension, initializers, len},
     Result,
 };
-=======
-use crate::{onnx::NodeProto, resource, sequencer::sequence, utils::attribute, utils::len, Result};
->>>>>>> 6854dd38
 
 use std::{borrow::Cow, collections::HashMap};
 
@@ -18,12 +14,12 @@
 
 const MAX_OPTIMIZATION_LEN: usize = 7;
 
-<<<<<<< HEAD
 pub struct EncoderBuilder {
     pub pipeline: wgpu::ComputePipeline,
     pub bind_groups: Vec<wgpu::BindGroup>,
     pub threads: (u32, u32, u32),
-=======
+}
+
 lazy_static! {
     pub static ref TEMPLATES: Tera = {
         let mut tera = Tera::default();
@@ -106,35 +102,14 @@
             .unwrap();
         tera
     };
->>>>>>> 6854dd38
 }
 
 pub fn load(
     graph: &crate::onnx::GraphProto,
     device: &wgpu::Device,
-<<<<<<< HEAD
 ) -> Result<(HashMap<String, wgpu::Buffer>, Vec<EncoderBuilder>)> {
-    let tera = match Tera::new("templates/**/*.wgsl") {
-        Ok(t) => t,
-        Err(e) => {
-            panic!("Parsing error(s): {}", e);
-        }
-    };
-
     let mut initializers = initializers(graph);
     let dims_info = dimensions_infos(graph);
-=======
-) -> Result<(Vec<NodeProto>, HashMap<String, wgpu::Buffer>)> {
-    let mut initializers = HashMap::new();
-    for initializer in graph.get_initializer() {
-        let input = initializer.get_name().to_string();
-        let data = initializer.get_float_data();
-        let raw_data = if !data.is_empty() {
-            bytemuck::cast_slice(data)
-        } else {
-            initializer.get_raw_data()
-        };
->>>>>>> 6854dd38
 
     let base_nodes = graph.get_node();
 
@@ -158,13 +133,9 @@
 
     let mut node_index = 0;
 
-<<<<<<< HEAD
     let mut builders = vec![];
 
     let output_info = &graph.get_output().to_vec();
-=======
-    let mut optimised_nodes = vec![];
->>>>>>> 6854dd38
 
     while node_index < n {
         let nodes = &base_nodes[node_index..(usize::min(node_index + MAX_OPTIMIZATION_LEN, n))];
@@ -174,7 +145,7 @@
             .collect::<Vec<&str>>();
         let (current_node, optimisation_length) =
             sequence(&names, nodes, device, &mut initializers, &mut inner_infos);
-        let (shader, x, y, z) = format_node(&current_node, &dims_info, &tera);
+        let (shader, x, y, z) = format_node(&current_node, &dims_info, &TEMPLATES);
         debug!("shader: {}", shader);
 
         // Initalialising Output
@@ -208,16 +179,7 @@
             panic!("output dims was not provided. You can use python's onnx-simplifier to generate implied dimensions.")
         }
 
-<<<<<<< HEAD
         let mut binding_counter: u32 = 0;
-=======
-        let (shader, x, y, z) =
-            crate::compiler::format_node(&current_node, &value_info, &TEMPLATES);
-        debug!("shader: {}", shader);
-        let attributes = current_node.mut_attribute();
-        attributes.push(attribute("WGSL", shader));
-        attributes.push(attribute("threads", vec![x as i64, y as i64, z as i64]));
->>>>>>> 6854dd38
 
         let inputs = current_node.get_input();
         let inputs = if ["Reshape", "Clip", "Squeeze"].contains(&current_node.get_op_type()) {
